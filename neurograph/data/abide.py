--- conflicted
+++ resolved
@@ -79,108 +79,7 @@
 
 # NB: trait must go first
 class ABIDEGraphDataset(ABIDETrait, NeuroGraphDataset):
-<<<<<<< HEAD
-    def __init__(
-        self,
-        root: str,
-        atlas: str = 'aal',
-        experiment_type: str = 'fmri',
-        init_node_features: str = 'conn_profile',
-        abs_thr: Optional[float] = None,
-        pt_thr: Optional[float] = None,
-        no_cache = False,
-    ):
-        """
-        Args:
-            root (str, optional): root dir where dataset should be saved
-            atlas (str): atlas name
-            thr (float, optional): threshold used for pruning edges #TODO
-            k (int, optional): Number of neighbors used to compute a threshold for pruning
-                When k is used, thr must be None!
-            no_cache (bool): if True, delete processed files and run processing from scratch
-        """
-
-        self.atlas = atlas
-        self.experiment_type = experiment_type
-        self.init_node_features = init_node_features
-        self.abs_thr = abs_thr
-        self.pt_thr = pt_thr
-
-        self._validate()
-
-        # root: experiment specific files (CMs and time series matrices)
-        self.root = osp.join(root, self.name, experiment_type)
-        # global_dir: dir with meta info and cv_splits
-        self.global_dir = osp.join(root, self.name)
-
-        if no_cache:
-            rmtree(self.processed_dir, ignore_errors=True)
-
-        # here `self.process` is called
-        super().__init__(self.root)
-        self.process()
-
-        # load preprocessed graphs
-        self.data, self.slices = torch.load(self.processed_paths[0])
-
-        # load dataframes w/ subj_ids and targets
-        self.target_df = pd.read_csv(self.processed_paths[3])
-
-        with open(self.processed_paths[1]) as f_ids:
-            self.subj_ids = [l.rstrip() for l in f_ids.readlines()]
-
-        # load cv splits
-        with open(self.processed_paths[2]) as f_folds:
-            self.folds = json.load(f_folds)
-
-        # get some graph attrs (used for initializing models)
-        num_nodes = self.slices['x'].diff().unique()
-        assert len(num_nodes) == 1, 'You have different number of nodes in graphs!'
-        self.num_nodes = num_nodes.item()
-
-    @property
-    def processed_file_names(self):
-        thr = ''
-        if self.abs_thr:
-            thr = f'abs={self.abs_thr}'
-        if self.pt_thr:
-            thr = f'pt={self.pt_thr}'
-
-        prefix = '_'.join(s for s in [self.atlas, self.experiment_type, thr] if s)
-        return [
-            f'{prefix}_data.pt',
-            f'{prefix}_subj_ids.txt',
-            f'{prefix}_folds.json',
-            f'{prefix}_targets.csv',
-        ]
-=======
-    def load_cms(self, path: str | Path,) -> tuple[dict[str, np.ndarray], dict[str, np.ndarray], dict[int, str]]:
-
-        """ Load connectivity matrices, fMRI time series
-            and mapping node idx -> ROI name.
-
-            Maps sibj_id to CM and ts
-        """
-
-        path = Path(path)
-
-        data = {}
-        ts = {}
-        # ROI names, extacted from CMs
-        roi_map: dict[int, str] = {}
-
-        for p in path.iterdir():
-            if p.is_dir():
-                name = p.name
-                values = loadmat(p / f"{name}{self.con_matrix_suffix}")['connectivity'].astype(np.float32)
-                embed_name =list(p.glob(self.embed_sufix))[0]
-                values_embed = pd.read_csv(embed_name,delimiter="\t").astype(np.float32)
-                ts[name] = values_embed
-                data[name] = values
-
-        return data, ts, roi_map
->>>>>>> b70df9a8
-
+    pass
 
 class ABIDEDenseDataset(ABIDETrait, NeuroDenseDataset):
     pass