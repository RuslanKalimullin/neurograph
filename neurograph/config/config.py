import hydra
from pathlib import Path
from typing import Any, Optional, Sequence
from omegaconf import DictConfig, OmegaConf, MISSING
from hydra.core.config_store import ConfigStore
from dataclasses import dataclass, field
from torch import nn
from torch_geometric.nn import GCNConv
import neurograph
from neurograph.data import available_datasets


@dataclass
class DatasetConfig:
    name: str = 'cobre'
    data_type: str = 'graph'  # or 'dense'
    experiment_type: str = 'fmri' # TODO: support list for multimodal experiments
    atlas: str = 'aal'
    data_path: Path = Path(neurograph.__file__).resolve().parent.parent / 'datasets'
    # graph specific
    #init_node_features: str = 'conn_profile'  # TODO
    abs_thr: Optional[float] = None
    pt_thr: Optional[float] = None
    # dense specific
    feature_type: str = 'conn_profile'  #'timeseries'


@dataclass
class MLPlayer:
    out_size: int = 10
    act_func: Optional[str] = 'ReLU'
    act_func_params: Optional[dict] = None
    dropout: Optional[float] = None


@dataclass
class MLPConfig:
    # layers define only hidden dimensions, so final MLP will have n+1 layer.
    # So, if you want to create a 1-layer network, just leave layers empty

    # in and out sizes are optional and usually depend on upstream model and the task
    # for now, they are ignored
    in_size: Optional[int] = None
    out_size: Optional[int] = None

    # act func for the last layer. None -> no activation function
    act_func: Optional[str] = None
    act_func_params: Optional[dict] = None
    layers: list[MLPlayer] = field(default_factory=lambda : [
        MLPlayer(out_size=256, dropout=0.5, act_func='LeakyReLU', act_func_params=dict(negative_slope=0.2)),
        MLPlayer(out_size=32, dropout=0.5, act_func='LeakyReLU', act_func_params=dict(negative_slope=0.2)),
    ])
    

@dataclass
class ModelConfig:
    name: str  # see neurograph.models/
    n_classes: int  # must match with loss

    # required for correct init of models
    # see `train.train.init_model`
    data_type: str

@dataclass
class standartGNNConfig(ModelConfig):
    name: str = 'baseGNN'  # see neurograph.models/
    n_classes: int = 2  # must match with loss
    num_layers: int = 2
    layer_module: str = "GCNConv"
    data_type: str ="graph"
    hidden_dim: int = 32  # TODO: support list
    use_abs_weight: bool = True
    use_weighted_edges: bool =False
    final_node_dim: int =32
    pooling: str ='mean'
    # TODO: use it inside convolutions
    dropout: float = 0.2
    use_batchnorm: bool = True
    # gat spefic args
    num_heads: int = 2
    # TODO: add adding self-loops
    # gcn spefic args

    mlp_config: MLPConfig = field(default_factory=lambda: MLPConfig(
        layers = [
        ]
    ))
    
@dataclass
class bgbGCNConfig(ModelConfig):
    name: str = 'bgbGCN'  # see neurograph.models
    n_classes: int = 2  # must match with loss
    data_type: str = 'graph'

    mp_type: str = 'node_concate'
    pooling: str = 'concat'
    num_layers: int = 1
    hidden_dim: int = 16  # TODO: support list
    prepool_dim: int = 64  # input dim for prepool layer
    final_node_dim: int = 8  # final node_dim after prepool
    use_abs_weight: bool = True
    # TODO: use it inside convolutions
    dropout: float = 0.3
    use_batchnorm: bool = True

    # gcn spefic args

    mlp_config: MLPConfig = field(default_factory=MLPConfig)


@dataclass
class bgbGATConfig(ModelConfig):
    name: str = 'bgbGAT'  # see neurograph.models
    n_classes: int = 2  # must match with loss
    data_type: str = 'graph'

    mp_type: str = 'node_concate'
    pooling: str = 'concat'
    num_layers: int = 1
    hidden_dim: int = 16  # TODO: support list
    prepool_dim: int = 64  # input dim for prepool layer
    final_node_dim: int = 8  # final node_dim after prepool
    use_abs_weight: bool = True
    # TODO: use it inside convolutions
    dropout: float = 0.3
    use_batchnorm: bool = True
    # gat spefic args
    num_heads: int = 2
    # TODO: add adding self-loops

    mlp_config: MLPConfig = field(default_factory=MLPConfig)


@dataclass
class TransformerConfig(ModelConfig):
    # name is a class name; used for initializing a model
    name: str  = 'Transformer'  # TODO: remove, refactor ModelConfig class?

    n_classes: int = 2
    num_layers: int = 1
    hidden_dim: int = 116
    num_heads: int = 4
    attn_dropout: float = 0.4
    mlp_dropout: float = 0.4
    # hidden layer in transformer block mlp
    mlp_hidden_multiplier: float = 0.2

    data_type: str = 'dense'

    return_attn: bool = False
    # transformer block MLP parameters
    mlp_act_func: Optional[str] = 'GELU'
    mlp_act_func_params: Optional[dict] = None

    pooling: str = 'concat'

    # final MLP layer config
    head_config: MLPConfig = field(default_factory=lambda: MLPConfig(
        layers = [
            MLPlayer(out_size=4, dropout=0.5, act_func='GELU',),
        ]
    ))


@dataclass
class TrainConfig:
<<<<<<< HEAD
    device: str = 'cuda'
    epochs: int = 100
=======
    device: str = 'cpu'
    num_threads: Optional[int] = None
    epochs: int = 1
>>>>>>> 5b9562eb
    batch_size: int = 8
    valid_batch_size: int = 8
    optim: str = 'Adam'
    optim_args: Optional[dict[str, Any]] = field(
        default_factory=lambda: {
            'lr': 1e-3,
            'weight_decay': 1e-4,
        }
    )
    scheduler: Optional[str] = 'ReduceLROnPlateau'
    # used in ReduceLROnPlateau
    scheduler_metric: Optional[str] = 'loss'
    scheduler_args: Optional[dict[str, Any]] = field(
        default_factory=lambda: {
            'factor': 0.1,
            'patience': 5,
            'verbose': True,
        }
    )
    # select best model on valid based on what metric
    select_best_metric: str = 'loss'
    loss: str = 'CrossEntropyLoss'  #'BCEWithLogitsLoss'
    loss_args: Optional[dict[str, Any]] = field(
        # reduction sum is necessary here
        default_factory=lambda: {'reduction': 'sum'}
    )
    # if BCE is used
    prob_thr: float = 0.5


@dataclass
class LogConfig:
    # how often print training metrics
    test_step: int = 1
    wandb_project: str = 'mri_gnn'
    wandb_name: Optional[str] = None
    wandb_mode: Optional[str] = None  # 'disabled' for testing


@dataclass
class Config:
    ''' Config schema w/ default values (see dataclasses above) '''
    seed: int = 1380
    model: Any = MISSING
    dataset: DatasetConfig = field(default_factory=DatasetConfig)
    train: TrainConfig = field(default_factory=TrainConfig)
    log: LogConfig = field(default_factory=LogConfig)


def validate_config(cfg: Config):
    if cfg.train.loss == 'CrossEntropyLoss' and cfg.model.n_classes < 2:
        raise ValueError(f'For loss = {cfg.train.loss} `Config.model.n_classes` must be > 1')
    if cfg.train.loss == 'BCEWithLogitsLoss' and cfg.model.n_classes != 1:
        raise ValueError(f'For loss = {cfg.train.loss} `Config.model.n_classes` must be = 1')


# register default config as `base_config`
cs = ConfigStore.instance()
cs.store(name='base_config', node=Config)
cs.store(group='model', name='bgbGAT', node=bgbGATConfig)
cs.store(group='model', name='bgbGCN', node=bgbGCNConfig)
cs.store(group='model', name='transformer', node=TransformerConfig)
cs.store(group='model', name='baseGNN', node=standartGNNConfig)<|MERGE_RESOLUTION|>--- conflicted
+++ resolved
@@ -50,7 +50,7 @@
         MLPlayer(out_size=256, dropout=0.5, act_func='LeakyReLU', act_func_params=dict(negative_slope=0.2)),
         MLPlayer(out_size=32, dropout=0.5, act_func='LeakyReLU', act_func_params=dict(negative_slope=0.2)),
     ])
-    
+
 
 @dataclass
 class ModelConfig:
@@ -85,7 +85,7 @@
         layers = [
         ]
     ))
-    
+
 @dataclass
 class bgbGCNConfig(ModelConfig):
     name: str = 'bgbGCN'  # see neurograph.models
@@ -164,14 +164,9 @@
 
 @dataclass
 class TrainConfig:
-<<<<<<< HEAD
-    device: str = 'cuda'
-    epochs: int = 100
-=======
     device: str = 'cpu'
     num_threads: Optional[int] = None
     epochs: int = 1
->>>>>>> 5b9562eb
     batch_size: int = 8
     valid_batch_size: int = 8
     optim: str = 'Adam'
