import hydra
from pathlib import Path
from typing import Any, Optional, Sequence
from omegaconf import MISSING
from hydra.core.config_store import ConfigStore
from dataclasses import dataclass, field
import neurograph
from neurograph.data import available_datasets


@dataclass
class DatasetConfig:
    name: str = 'cobre'
    data_type: str = 'graph'  # or 'dense'
    experiment_type: str = 'fmri' # TODO: support list for multimodal experiments
    atlas: str = 'aal'
    data_path: Path = Path(neurograph.__file__).resolve().parent.parent / 'datasets'
    # graph specific
    #init_node_features: str = 'conn_profile'  # TODO
    abs_thr: Optional[float] = None
    pt_thr: Optional[float] = None
    # dense specific
    feature_type: str = 'conn_profile'  #'timeseries'


@dataclass
class MLPlayer:
    out_size: int = 10
    act_func: Optional[str] = 'ReLU'
    act_func_params: Optional[dict] = None
    dropout: Optional[float] = None


@dataclass
class MLPConfig:
    # layers define only hidden dimensions, so final MLP will have n+1 layer.
    # So, if you want to create a 1-layer network, just leave layers empty

    # in and out sizes are optional and usually depend on upstream model and the task
    # for now, they are ignored
    in_size: Optional[int] = None
    out_size: Optional[int] = None

    # act func for the last layer. None -> no activation function
    act_func: Optional[str] = None
    act_func_params: Optional[dict] = None
    layers: list[MLPlayer] = field(default_factory=lambda : [
        MLPlayer(out_size=256, dropout=0.5, act_func='LeakyReLU', act_func_params=dict(negative_slope=0.2)),
        MLPlayer(out_size=32, dropout=0.5, act_func='LeakyReLU', act_func_params=dict(negative_slope=0.2)),
    ])


@dataclass
class ModelConfig:
    name: str  # see neurograph.models/
    n_classes: int  # must match with loss

    # required for correct init of models
    # see `train.train.init_model`
    data_type: str

@dataclass
class standartGNNConfig(ModelConfig):
    name: str = 'baseGNN'  # see neurograph.models/
    n_classes: int = 2  # must match with loss
    num_layers: int = 2
    layer_module: str = 'GCNConv'
    data_type: str = 'graph'
    hidden_dim: int = 32  # TODO: support list
    use_abs_weight: bool = True
    use_weighted_edges: bool =False
    final_node_dim: int =32
    pooling: str ='mean'
    # TODO: use it inside convolutions
    dropout: float = 0.2
    use_batchnorm: bool = True
    # gat spefic args
    num_heads: int = 2
    # TODO: add adding self-loops
    # gcn spefic args

    mlp_config: MLPConfig = field(default_factory=lambda: MLPConfig(
        layers = [
        ]
    ))

@dataclass
class bgbGCNConfig(ModelConfig):
    name: str = 'bgbGCN'  # see neurograph.models
    n_classes: int = 2  # must match with loss
    data_type: str = 'graph'

    mp_type: str = 'node_concate'
    pooling: str = 'concat'
    num_layers: int = 1
    hidden_dim: int = 16  # TODO: support list
    prepool_dim: int = 64  # input dim for prepool layer
    final_node_dim: int = 8  # final node_dim after prepool
    use_abs_weight: bool = True
    # TODO: use it inside convolutions
    dropout: float = 0.3
    use_batchnorm: bool = True

    # gcn spefic args

    mlp_config: MLPConfig = field(default_factory=MLPConfig)


@dataclass
class bgbGATConfig(ModelConfig):
    name: str = 'bgbGAT'  # see neurograph.models
    n_classes: int = 2  # must match with loss
    data_type: str = 'graph'

    mp_type: str = 'node_concate'
    pooling: str = 'concat'
    num_layers: int = 1
    hidden_dim: int = 16  # TODO: support list
    prepool_dim: int = 64  # input dim for prepool layer
    final_node_dim: int = 8  # final node_dim after prepool
    use_abs_weight: bool = True
    # TODO: use it inside convolutions
    dropout: float = 0.3
    use_batchnorm: bool = True
    # gat spefic args
    num_heads: int = 2
    # TODO: add adding self-loops

    mlp_config: MLPConfig = field(default_factory=MLPConfig)


@dataclass
class TransformerConfig(ModelConfig):
    # name is a class name; used for initializing a model
    name: str  = 'Transformer'  # TODO: remove, refactor ModelConfig class?

    n_classes: int = 2
    num_layers: int = 1
    hidden_dim: int = 116
    num_heads: int = 4
    attn_dropout: float = 0.4
    mlp_dropout: float = 0.4
    # hidden layer in transformer block mlp
    mlp_hidden_multiplier: float = 0.2

    data_type: str = 'dense'

    return_attn: bool = False
    # transformer block MLP parameters
    mlp_act_func: Optional[str] = 'GELU'
    mlp_act_func_params: Optional[dict] = None

    pooling: str = 'concat'

    # final MLP layer config
    head_config: MLPConfig = field(default_factory=lambda: MLPConfig(
        layers = [
            MLPlayer(out_size=4, dropout=0.5, act_func='GELU',),
        ]
    ))


@dataclass
class TrainConfig:
    device: str = 'cpu'
    epochs: int = 1
<<<<<<< HEAD
=======

>>>>>>> bdf2a090
    batch_size: int = 8
    valid_batch_size: int = 8
    optim: str = 'Adam'
    optim_args: Optional[dict[str, Any]] = field(
        default_factory=lambda: {
            'lr': 1e-3,
            'weight_decay': 1e-4,
        }
    )
    scheduler: Optional[str] = 'ReduceLROnPlateau'
    # used in ReduceLROnPlateau
    scheduler_metric: Optional[str] = 'loss'
    scheduler_args: Optional[dict[str, Any]] = field(
        default_factory=lambda: {
            'factor': 0.1,
            'patience': 5,
            'verbose': True,
        }
    )
    # select best model on valid based on what metric
    select_best_metric: str = 'loss'
    loss: str = 'CrossEntropyLoss'  #'BCEWithLogitsLoss'
    loss_args: Optional[dict[str, Any]] = field(
        # reduction sum is necessary here
        default_factory=lambda: {'reduction': 'sum'}
    )
    # if BCE is used
    prob_thr: float = 0.5


@dataclass
class LogConfig:
    # how often print training metrics
    test_step: int = 1
    wandb_project: str = 'mri_gnn'
    wandb_name: Optional[str] = None
    wandb_mode: Optional[str] = None  # 'disabled' for testing


@dataclass
class Config:
    ''' Config schema w/ default values (see dataclasses above) '''
    seed: int = 1380
    model: Any = MISSING
    dataset: DatasetConfig = field(default_factory=DatasetConfig)
    train: TrainConfig = field(default_factory=TrainConfig)
    log: LogConfig = field(default_factory=LogConfig)


def validate_config(cfg: Config):
    if cfg.train.loss == 'CrossEntropyLoss' and cfg.model.n_classes < 2:
        raise ValueError(f'For loss = {cfg.train.loss} `Config.model.n_classes` must be > 1')
    if cfg.train.loss == 'BCEWithLogitsLoss' and cfg.model.n_classes != 1:
        raise ValueError(f'For loss = {cfg.train.loss} `Config.model.n_classes` must be = 1')


# register default config as `base_config`
cs = ConfigStore.instance()
cs.store(name='base_config', node=Config)
cs.store(group='model', name='bgbGAT', node=bgbGATConfig)
cs.store(group='model', name='bgbGCN', node=bgbGCNConfig)
cs.store(group='model', name='transformer', node=TransformerConfig)
cs.store(group='model', name='baseGNN', node=standartGNNConfig)<|MERGE_RESOLUTION|>--- conflicted
+++ resolved
@@ -102,6 +102,8 @@
     use_batchnorm: bool = True
 
     # gcn spefic args
+    edge_emb_dim: int = 4
+    bucket_sz: float = 0.05
 
     mlp_config: MLPConfig = field(default_factory=MLPConfig)
 
@@ -163,11 +165,8 @@
 @dataclass
 class TrainConfig:
     device: str = 'cpu'
+    num_threads: Optional[int] = None
     epochs: int = 1
-<<<<<<< HEAD
-=======
-
->>>>>>> bdf2a090
     batch_size: int = 8
     valid_batch_size: int = 8
     optim: str = 'Adam'
